[package]
name = "parry3d-f64"
version = "0.16.1"
authors = ["Sébastien Crozet <developer@crozet.re>"]

description = "3 dimensional collision detection library in Rust. 64-bits precision version."
documentation = "https://parry.rs/docs"
homepage = "https://parry.rs"
repository = "https://github.com/dimforge/parry"
readme = "README.md"
keywords = ["collision", "geometry", "distance", "ray", "convex"]
categories = ["science", "game-development", "mathematics", "wasm"]
license = "Apache-2.0"
edition = "2021"

[badges]
maintenance = { status = "actively-developed" }

[features]
default = ["required-features", "std"]
required-features = ["dim3", "f64"]
std = ["nalgebra/std", "slab", "rustc-hash", "simba/std", "arrayvec/std", "spade", "thiserror"]
dim3 = []
f64 = []
serde-serialize = ["serde", "nalgebra/serde-serialize", "bitflags/serde"]
rkyv-serialize = ["rkyv/validation", "nalgebra/rkyv-serialize", "simba/rkyv-serialize"]
bytemuck-serialize = ["bytemuck", "nalgebra/convert-bytemuck"]
simd-stable = ["simba/wide", "simd-is-enabled"]
simd-nightly = ["simba/portable_simd", "simd-is-enabled"]
enhanced-determinism = ["simba/libm_force", "indexmap"]
parallel = ["rayon"]
wavefront = ["obj"]

# Do not enable this feature directly. It is automatically
# enabled with the "simd-stable" or "simd-nightly" feature.
simd-is-enabled = []

[lib]
name = "parry3d_f64"
path = "../../src/lib.rs"
required-features = ["required-features"]

[dependencies]
either = { version = "1", default-features = false }
bitflags = "2.3"
downcast-rs = { version = "1", default-features = false }
num-traits = { version = "0.2", default-features = false }
smallvec = "1"
slab = { version = "0.4", optional = true }
arrayvec = { version = "0.7", default-features = false }
simba = { version = "0.9", default-features = false }
nalgebra = { version = "0.33", default-features = false, features = ["libm"] }
approx = { version = "0.5", default-features = false }
serde = { version = "1.0", optional = true, features = ["derive", "rc"] }
rkyv = { version = "0.7.41", optional = true }
num-derive = "0.4"
indexmap = { version = "2", features = ["serde"], optional = true }
rustc-hash = { version = "2", optional = true }
cust_core = { version = "0.1", optional = true }
spade = { version = "2", optional = true } # Make this optional?
rayon = { version = "1", optional = true }
bytemuck = { version = "1", features = ["derive"], optional = true }
<<<<<<< HEAD
rstar = "0.12.0"
obj = { version = "0.10.2", optional = true }

[target.'cfg(not(target_os = "cuda"))'.dependencies]
cust = { version = "0.3", optional = true }
=======
log = "0.4"
ordered-float = { version = "4", default-features = false }
thiserror = { version = "1", optional = true }
>>>>>>> b72ccd4f

[dev-dependencies]
oorandom = "11"
ptree = "0.4.0"
rand = { version = "0.8" }<|MERGE_RESOLUTION|>--- conflicted
+++ resolved
@@ -60,17 +60,14 @@
 spade = { version = "2", optional = true } # Make this optional?
 rayon = { version = "1", optional = true }
 bytemuck = { version = "1", features = ["derive"], optional = true }
-<<<<<<< HEAD
 rstar = "0.12.0"
 obj = { version = "0.10.2", optional = true }
 
 [target.'cfg(not(target_os = "cuda"))'.dependencies]
 cust = { version = "0.3", optional = true }
-=======
 log = "0.4"
 ordered-float = { version = "4", default-features = false }
 thiserror = { version = "1", optional = true }
->>>>>>> b72ccd4f
 
 [dev-dependencies]
 oorandom = "11"
